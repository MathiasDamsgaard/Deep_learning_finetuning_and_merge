import os
import pandas as pd
import shutil
from tqdm import tqdm

DATA_DIR = os.path.join(os.getcwd(), "data")
DST_DIR = os.path.join(DATA_DIR, "resized_images")
<<<<<<< HEAD
CSV_DIR = os.path.join(os.getcwd(), 'data', 'seryouxblaster764/fgvc-aircraft/versions/2')
=======
CSV_DIR = os.path.join(os.getcwd(), "data")
>>>>>>> 411ac74a

# Move resized images into train, val and test folders based on the images contained in the respective csv files
train_csv = pd.read_csv(os.path.join(CSV_DIR, 'train.csv'))
val_csv = pd.read_csv(os.path.join(CSV_DIR, 'val.csv'))
test_csv = pd.read_csv(os.path.join(CSV_DIR, 'test.csv'))

# Copy the csv files to the data directory
shutil.copy(os.path.join(CSV_DIR, 'train.csv'), DATA_DIR)
shutil.copy(os.path.join(CSV_DIR, 'val.csv'), DATA_DIR)
shutil.copy(os.path.join(CSV_DIR, 'test.csv'), DATA_DIR)

# Move images to respective folders
os.makedirs(os.path.join(DST_DIR, 'train'), exist_ok=True)
for _, row in tqdm(train_csv.iterrows()):
    image = os.path.join(DST_DIR, row['filename'])
    dst = os.path.join(DST_DIR, 'train', row['filename'])
    shutil.move(image, dst)

os.makedirs(os.path.join(DST_DIR, 'val'), exist_ok=True)
for _, row in tqdm(val_csv.iterrows()):
    image = os.path.join(DST_DIR, row['filename'])
    dst = os.path.join(DST_DIR, 'val', row['filename'])
    shutil.move(image, dst)

os.makedirs(os.path.join(DST_DIR, 'test'), exist_ok=True)
for _, row in tqdm(test_csv.iterrows()):
    image = os.path.join(DST_DIR, row['filename'])
    dst = os.path.join(DST_DIR, 'test', row['filename'])
    shutil.move(image, dst)<|MERGE_RESOLUTION|>--- conflicted
+++ resolved
@@ -5,11 +5,10 @@
 
 DATA_DIR = os.path.join(os.getcwd(), "data")
 DST_DIR = os.path.join(DATA_DIR, "resized_images")
-<<<<<<< HEAD
+CSV_DIR = os.path.join(os.getcwd(), "data")
+DATA_DIR = os.path.join(os.getcwd(), "data")
+DST_DIR = os.path.join(DATA_DIR, "resized_images")
 CSV_DIR = os.path.join(os.getcwd(), 'data', 'seryouxblaster764/fgvc-aircraft/versions/2')
-=======
-CSV_DIR = os.path.join(os.getcwd(), "data")
->>>>>>> 411ac74a
 
 # Move resized images into train, val and test folders based on the images contained in the respective csv files
 train_csv = pd.read_csv(os.path.join(CSV_DIR, 'train.csv'))
@@ -21,21 +20,35 @@
 shutil.copy(os.path.join(CSV_DIR, 'val.csv'), DATA_DIR)
 shutil.copy(os.path.join(CSV_DIR, 'test.csv'), DATA_DIR)
 
+# Copy the csv files to the data directory
+shutil.copy(os.path.join(CSV_DIR, 'train.csv'), DATA_DIR)
+shutil.copy(os.path.join(CSV_DIR, 'val.csv'), DATA_DIR)
+shutil.copy(os.path.join(CSV_DIR, 'test.csv'), DATA_DIR)
+
 # Move images to respective folders
 os.makedirs(os.path.join(DST_DIR, 'train'), exist_ok=True)
+os.makedirs(os.path.join(DST_DIR, 'train'), exist_ok=True)
 for _, row in tqdm(train_csv.iterrows()):
+    image = os.path.join(DST_DIR, row['filename'])
+    dst = os.path.join(DST_DIR, 'train', row['filename'])
     image = os.path.join(DST_DIR, row['filename'])
     dst = os.path.join(DST_DIR, 'train', row['filename'])
     shutil.move(image, dst)
 
 os.makedirs(os.path.join(DST_DIR, 'val'), exist_ok=True)
+os.makedirs(os.path.join(DST_DIR, 'val'), exist_ok=True)
 for _, row in tqdm(val_csv.iterrows()):
+    image = os.path.join(DST_DIR, row['filename'])
+    dst = os.path.join(DST_DIR, 'val', row['filename'])
     image = os.path.join(DST_DIR, row['filename'])
     dst = os.path.join(DST_DIR, 'val', row['filename'])
     shutil.move(image, dst)
 
 os.makedirs(os.path.join(DST_DIR, 'test'), exist_ok=True)
+os.makedirs(os.path.join(DST_DIR, 'test'), exist_ok=True)
 for _, row in tqdm(test_csv.iterrows()):
     image = os.path.join(DST_DIR, row['filename'])
     dst = os.path.join(DST_DIR, 'test', row['filename'])
+    image = os.path.join(DST_DIR, row['filename'])
+    dst = os.path.join(DST_DIR, 'test', row['filename'])
     shutil.move(image, dst)