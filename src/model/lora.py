--- conflicted
+++ resolved
@@ -14,12 +14,9 @@
 from src.model.baseline_model import load_dataset, load_model
 from transformers import Trainer, TrainerCallback, TrainingArguments, PrinterCallback
 from torch.profiler import profile, record_function, ProfilerActivity
-<<<<<<< HEAD
 import pandas as pd
 import torch.nn as nn
-=======
 from sklearn.metrics import precision_recall_fscore_support
->>>>>>> fd7d7ab5
 
 class ProfCallback(TrainerCallback):
     def __init__(self, prof):
@@ -156,33 +153,12 @@
         self._trainer.epoch_loss = []
         return None
 
-def get_lora_config(type_: str, r: int) -> LoraConfig:
-    # Load the model and processor
+def get_lora_config(type_: str) -> LoraConfig:
     processor = ViTImageProcessor.from_pretrained(MODEL)
-<<<<<<< HEAD
-    base_model = ViTForImageClassification.from_pretrained(MODEL).to(DEVICE)
-
-    # Get the dataset to extract unique labels
-    train_df = pd.read_csv(TRAIN_CSV)
-    unique_labels = train_df['Labels'].unique()
-
-    # Create mappings
-    id2label, label2id = {}, {}
-    for idx, label in enumerate(unique_labels):
-        id2label[int(idx)] = str(label)
-        label2id[str(label)] = int(idx)
-
-    # Update model classifier layer and mapping functions
-    base_model.classifier = nn.Linear(base_model.config.hidden_size, len(id2label)).to(DEVICE)
-    base_model.config.id2label = id2label
-    base_model.config.label2id = label2id
-
-=======
     # base_model = ViTForImageClassification.from_pretrained(MODEL).to(DEVICE)
     
     base_model = load_model()
     
->>>>>>> fd7d7ab5
     if type_ == "lora":
         lora_config = LoraConfig(
             r = r,
@@ -241,7 +217,6 @@
     wandb.log(accuracy_score(labels, preds))
     return metric.compute(predictions=preds, references=labels)
 
-
 # train loop
 def train_model_lora(
     epochs: int,
@@ -338,9 +313,6 @@
     wandb.log({"test_accuracy": accuracy})
     return accuracy
 
-<<<<<<< HEAD
-def lora_loop(type_: str, epochs: int, r: int) -> float:
-=======
 def train_model_lora_wandb():
     """
     Train the model using W&B sweep parameters and return the trained model.
@@ -398,7 +370,6 @@
     return trainer.epoch_accuracies[-1] # target metric
 
 def lora_loop(type_: str, epochs: int, do_sweep: bool = False) -> float:
->>>>>>> fd7d7ab5
     """
     Train and test the model and return the accuracy.
     """
