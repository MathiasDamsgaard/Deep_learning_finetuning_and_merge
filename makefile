TIMESTAMP := $(shell date +%Y%m%d%H%M%S)

default:
	@echo "\nSee readme for further usage instructions."
	@echo "Options are: \n"
	@echo "- make init: for project initialization and dependency installation"
	@echo "- make data: for creating project dataset from a data source"
	@echo "- make train: for training the model \n"

init:
	@python3 -m pip install poetry
	@poetry init --no-interaction
	@poetry install
	@echo "Please authorize the Wandb API if it's your first time using it."
	@wandb login
	@python3 src/config/config.py

init_no_wandb:
<<<<<<< HEAD
	@pip3 install -r requirements.txt
	@python3 src/config/config.py

demo:
	@python3 main.py --step demo
=======
	@python3 -m pip install poetry
	@poetry init --no-interaction
	@poetry install
	@python3 src/config/config.py
>>>>>>> 90e576c0
<|MERGE_RESOLUTION|>--- conflicted
+++ resolved
@@ -16,15 +16,10 @@
 	@python3 src/config/config.py
 
 init_no_wandb:
-<<<<<<< HEAD
-	@pip3 install -r requirements.txt
-	@python3 src/config/config.py
-
-demo:
-	@python3 main.py --step demo
-=======
 	@python3 -m pip install poetry
 	@poetry init --no-interaction
 	@poetry install
 	@python3 src/config/config.py
->>>>>>> 90e576c0
+
+demo:
+	@python3 main.py --step demo