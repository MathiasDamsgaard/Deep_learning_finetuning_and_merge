<<<<<<< HEAD
# Python native modules
import os
import sys
import argparse
import faulthandler
from typing import Union

# Computational modules
import numpy as np
import torch.backends
import torch.nn as nn
import torch.nn.functional as F
import torch.optim as optim

# Logging
from loguru import logger

# Custom modules
from src.model.lora_model import LoraModel
from src.config.config import MODEL, IN_DIM, DEVICE

def main(step: Union[str, None] = None) -> None:
    """Main function for training and inference for the LoRA model tasks.

    Args:
        step (str, optional): Step of the main function to execute. Defaults to None.
    """
    if step == "demo":
        logger.info("Running demo step.")
    # Initialize model
    model = LoraModel(model_str=MODEL, in_dim=IN_DIM, device=DEVICE)
    logger.info(f"Initialized model: \n{model}")
    
if __name__ == "__main__":
    # Initialize faulthandler
    faulthandler.enable()
    
    # Initialize logger
    logger.remove()
    logger.add(sys.stdout, colorize=True, format="<green>{time:YYYY-MM-DD HH:mm:ss}</green> | <level>{level}</level> | <level>{message}</level>")
    
    # Parse arguments
    parser = argparse.ArgumentParser(description="LoRA model for training and inference.")
    parser.add_argument("--step", type=str, default=None, help="Step of the main function to execute.")
    args = parser.parse_args()
    
    logger.info(f"Executing main function with step: {args.step}")
    
    # Run main function
    main(step=args.step)
=======
import argparse
import os
from baseline_model import train_model

def main():
    parser = argparse.ArgumentParser()
    parser.add_argument("BM", help="Baseline model")
    parser.add_argument("--epochs", help="Number of epochs", default=1, type=int)

    args = parser.parse_args()

    if args.BM == "baseline_model":
        train_model(int(args.epochs))
    

if __name__ == "__main__":
    main()
>>>>>>> 16f7cd2d
<|MERGE_RESOLUTION|>--- conflicted
+++ resolved
@@ -1,4 +1,3 @@
-<<<<<<< HEAD
 # Python native modules
 import os
 import sys
@@ -17,10 +16,11 @@
 from loguru import logger
 
 # Custom modules
+from src.model.baseline_model import train_model
 from src.model.lora_model import LoraModel
 from src.config.config import MODEL, IN_DIM, DEVICE
 
-def main(step: Union[str, None] = None) -> None:
+def main(step: Union[str, None] = None, bm: Union[str, None] = None, epochs: Union[int, None] = None) -> None:
     """Main function for training and inference for the LoRA model tasks.
 
     Args:
@@ -28,9 +28,13 @@
     """
     if step == "demo":
         logger.info("Running demo step.")
-    # Initialize model
-    model = LoraModel(model_str=MODEL, in_dim=IN_DIM, device=DEVICE)
-    logger.info(f"Initialized model: \n{model}")
+        # Initialize model
+        model = LoraModel(model_str=MODEL, in_dim=IN_DIM, device=DEVICE)
+        logger.info(f"Initialized model: \n{model}")
+        
+    elif bm == "baseline_model":
+        logger.info("Running baseline model step.")
+        train_model(epochs)
     
 if __name__ == "__main__":
     # Initialize faulthandler
@@ -43,28 +47,11 @@
     # Parse arguments
     parser = argparse.ArgumentParser(description="LoRA model for training and inference.")
     parser.add_argument("--step", type=str, default=None, help="Step of the main function to execute.")
+    parser.add_argument("BM", help="Baseline model")
+    parser.add_argument("--epochs", help="Number of epochs", default=1, type=int)
     args = parser.parse_args()
     
     logger.info(f"Executing main function with step: {args.step}")
     
     # Run main function
-    main(step=args.step)
-=======
-import argparse
-import os
-from baseline_model import train_model
-
-def main():
-    parser = argparse.ArgumentParser()
-    parser.add_argument("BM", help="Baseline model")
-    parser.add_argument("--epochs", help="Number of epochs", default=1, type=int)
-
-    args = parser.parse_args()
-
-    if args.BM == "baseline_model":
-        train_model(int(args.epochs))
-    
-
-if __name__ == "__main__":
-    main()
->>>>>>> 16f7cd2d
+    main(step=args.step, bm=args.BM, epochs=args.epochs)